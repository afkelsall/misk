--- conflicted
+++ resolved
@@ -49,9 +49,7 @@
           zipkinBrave          : 'io.zipkin.brave:brave:4.17.2',
           retrofit             : 'com.squareup.retrofit2:retrofit:2.3.0',
           retrofitMoshi        : 'com.squareup.retrofit2:converter-moshi:2.3.0',
-<<<<<<< HEAD
           gcpLogback           : 'com.google.cloud:google-cloud-logging-logback:0.39.0-alpha',
-=======
           hikariCp             : 'com.zaxxer:HikariCP:3.1.0',
           hsqldb               : 'org.hsqldb:hsqldb:2.4.0',
           awsApi               : "com.amazonaws:aws-java-sdk-bom:$awsVersion",
@@ -60,7 +58,6 @@
           logbackJsonCore      : 'ch.qos.logback.contrib:logback-json-core:0.1.5',
           slf4jApi             : 'org.slf4j:slf4j-api:1.7.25',
           mockitoCore          : 'org.mockito:mockito-core:2.8.9',
->>>>>>> 51875d19
   ]
 
   isCi = "true".equals(System.getenv('CI'))
